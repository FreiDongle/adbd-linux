--- conflicted
+++ resolved
@@ -19,13 +19,9 @@
 
 
 shared_libraries := \
-<<<<<<< HEAD
     liblog \
-    libnativebridge
-=======
     libnativebridge \
     libnativebridge-dummy
->>>>>>> e3c22c41
 
 $(foreach file,$(test_src_files), \
     $(eval include $(CLEAR_VARS)) \
