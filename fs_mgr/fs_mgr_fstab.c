--- conflicted
+++ resolved
@@ -70,11 +70,8 @@
     { "zramsize=",   MF_ZRAMSIZE },
     { "verify",      MF_VERIFY },
     { "noemulatedsd", MF_NOEMULATEDSD },
-<<<<<<< HEAD
     { "notrim",       MF_NOTRIM },
-=======
     { "formattable", MF_FORMATTABLE },
->>>>>>> d0b6de41
     { "defaults",    0 },
     { 0,             0 },
 };
@@ -454,13 +451,12 @@
     return fstab->fs_mgr_flags & MF_NOEMULATEDSD;
 }
 
-<<<<<<< HEAD
 int fs_mgr_is_notrim(struct fstab_rec *fstab)
 {
     return fstab->fs_mgr_flags & MF_NOTRIM;
-=======
+}
+
 int fs_mgr_is_formattable(struct fstab_rec *fstab)
 {
     return fstab->fs_mgr_flags & (MF_FORMATTABLE);
->>>>>>> d0b6de41
 }