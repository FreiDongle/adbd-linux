--- conflicted
+++ resolved
@@ -78,11 +78,8 @@
                                  external storage */
 #define MF_NOTRIM       0x1000
 #define MF_FILEENCRYPTION 0x2000
-<<<<<<< HEAD
 #define MF_FORMATTABLE  0x4000
-=======
 #define MF_SLOTSELECT   0x8000
->>>>>>> 7c4ed6af
 
 #define DM_BUF_SIZE 4096
 
