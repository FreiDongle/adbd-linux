--- conflicted
+++ resolved
@@ -351,10 +351,8 @@
 70101 browser_zoom_level_change (start level|1|5),(end level|1|5),(time|2|3)
 70102 browser_double_tap_duration (duration|1|3),(time|2|3)
 
-<<<<<<< HEAD
 # aggregation service
 70200 aggregation (aggregation time|2|3)
-=======
+
 # NOTE - the range 1000000-2000000 is reserved for partners and others who
-# want to define their own log tags without conflicting with the core platform.
->>>>>>> 2cf6cff7
+# want to define their own log tags without conflicting with the core platform.